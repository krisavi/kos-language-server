--- conflicted
+++ resolved
@@ -28,13 +28,8 @@
 
 let client: LanguageClient;
 
-<<<<<<< HEAD
-const serverFolder =
-  process.env.NODE_ENV && process.env.NODE_ENV === 'dev' ? 'out' : 'dist';
-=======
 const env = process.env.NODE_ENV || 'dev';
 const serverFolder = env === 'dev' ? 'out' : 'dist';
->>>>>>> 99192dfb
 
 /**
  * This function activates the extension when vscode determines we've either opens a
